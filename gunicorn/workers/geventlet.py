--- conflicted
+++ resolved
@@ -3,13 +3,8 @@
 # This file is part of gunicorn released under the MIT license. 
 # See the NOTICE for more information.
 
-<<<<<<< HEAD
 import eventlet
 import eventlet.debug
-=======
-from __future__ import with_statement
-
->>>>>>> f2a44431
 
 import os
 try:
@@ -35,57 +30,28 @@
         super(EventletWorker, self).init_process()
         
     def timeout_ctx(self):
-<<<<<<< HEAD
         return eventlet.Timeout(self.cfg.keepalive)
         
-=======
-        return eventlet.Timeout(self.cfg.keepalive, False) 
-
->>>>>>> f2a44431
     def run(self):
         self.socket = GreenSocket(family_or_realsock=self.socket.sock)
         self.socket.setblocking(1)
         self.acceptor = eventlet.spawn(eventlet.serve, self.socket,
                 self.handle, self.worker_connections)
 
-<<<<<<< HEAD
-        pool = greenpool.GreenPool(self.worker_connections)
-        acceptor = greenthread.spawn(self.acceptor, pool)
-        
-        try:
-            while self.alive:
-                self.notify()
-                
-                if self.ppid != os.getppid():
-                    self.log.info("Parent changed, shutting down: %s" % self)
-                    greenthread.kill(acceptor, eventlet.StopServe)
-                    break
-
-                eventlet.sleep(0.1)            
-
-            timeout = eventlet.Timeout(self.timeout)
-            try:
-                try:
-                    pool.waitall()
-                except eventlet.Timeout:
-                    pass
-            finally:
-                timeout.cancel()                
-        except KeyboardInterrupt:
-            pass
-        
-    def acceptor(self, pool):
-        greenthread.getcurrent()
-=======
->>>>>>> f2a44431
         while self.alive:
             self.notify()
             if self.ppid != os.getppid():
-                self.log.info("Parent changed, shutting down: %s", self)
+                self.log.info("Parent changed, shutting down: %s" % self)
                 break
 
-            eventlet.sleep(1.0)
+            eventlet.sleep(0.1)            
 
         self.notify()
-        with eventlet.Timeout(self.timeout, False):
-            eventlet.kill(self.acceptor, eventlet.StopServe)+        timeout = eventlet.Timeout(self.timeout)
+        try:
+            try:
+                eventlet.kill(self.acceptor,  eventlet.StopServe)
+            except eventlet.Timeout:
+                pass
+        finally:
+            timeout.cancel()                